<?php
class Model {

    private $host = HOST;
    private $port = '';
    private $user = USER;
    private $pass = PASSWORD;
    private $dbname = DATABASE;

    private $dbh;
    private $stmt;
    private $error;
    private $debug = false;
    private $query_caveat = 'The query shown above is how the query would look <i>before</i> binding.';
    private $current_module;

    public function __construct($current_module = null) {

        if (DATABASE == '') {
            return;
        }

        $this->port = (defined('PORT') ? PORT : '3306');
        $this->current_module = $current_module;

        $dsn = 'mysql:host=' . $this->host . ';port=' . $this->port . ';dbname=' . $this->dbname;
        $options = array(
            PDO::ATTR_PERSISTENT => true,
            PDO::ATTR_ERRMODE => PDO::ERRMODE_EXCEPTION
        );

        try {
            $this->dbh = new PDO($dsn, $this->user, $this->pass, $options);
        } catch (PDOException $e) {
            $this->error = $e->getMessage();
            echo $this->error;
            die();
        }
    }

    private function get_param_type($value) {

        switch (true) {
            case is_int($value):
                $type = PDO::PARAM_INT;
                break;
            case is_bool($value):
                $type = PDO::PARAM_BOOL;
                break;
            case is_null($value):
                $type = PDO::PARAM_NULL;
                break;
            default:
                $type = PDO::PARAM_STR;
        }

        return $type;
    }

    function prepare_and_execute($sql, $data) {

        $this->stmt = $this->dbh->prepare($sql);

        if (isset($data[0])) { //unnamaed data
            return $this->stmt->execute($data);
        } else {

            foreach ($data as $key => $value) {
                $type = $this->get_param_type($value);
                $this->stmt->bindValue(":$key", $value, $type);
            }

            return $this->stmt->execute();
        }
    }

    private function get_table_from_url() {
        return $this->current_module;
    }

    private function correct_tablename($target_tbl) {
        $bits = explode('-', $target_tbl);
        $num_bits = count($bits);
        if ($num_bits > 1) {
            $target_tbl = $bits[$num_bits - 1];
        }

        return $target_tbl;
    }

    private function add_limit_offset($sql, $limit, $offset) {

        if ((is_numeric($limit)) && (is_numeric($offset))) {
            $limit_results = true;
            $sql .= " LIMIT $offset, $limit";
        }

        return $sql;
    }

    protected function _get_all_tables() {
        $tables = [];
        $sql = 'show tables';
        $column_name = 'Tables_in_' . DATABASE;
        $rows = $this->query($sql, 'array');
        foreach ($rows as $row) {
            $tables[] = $row[$column_name];
        }

        return $tables;
    }

    public function get($order_by=null, $target_tbl=null, $limit=null, $offset=null) {

        $order_by = (!isset($order_by)) ? 'id' : $order_by;

        if (!isset($target_tbl)) {
            $target_tbl = $this->get_table_from_url();
        }

        $sql = "SELECT * FROM $target_tbl order by $order_by";

        if ((isset($limit)) && (isset($offset))) {
            settype($limit, 'int');
            settype($offset, 'int');
            $sql = $this->add_limit_offset($sql, $limit, $offset);
        }

        if ($this->debug == true) {
            $data = [];
            $query_to_execute = $this->show_query($sql, $data, $this->query_caveat);
        }

        $stmt = $this->dbh->prepare($sql);
        $stmt->execute();
        $query = $stmt->fetchAll(PDO::FETCH_OBJ);
        return $query;
    }

    public function get_where_custom($column, $value, $operator = '=', $order_by = 'id', $target_tbl = null, $limit = null, $offset = null) {

        if (!isset($target_tbl)) {
            $target_tbl = $this->get_table_from_url();
        }

        $data[$column] = $value;
        $sql = "SELECT * FROM $target_tbl where $column $operator :$column order by $order_by";

        if ((isset($limit))) {

            if (!isset($offset)) {
                $offset = 0;
            }

            $sql = $this->add_limit_offset($sql, $limit, $offset);
        }

        if ($this->debug == true) {

            $operator = strtoupper($operator);
            if (($operator == 'LIKE') || ($operator == 'NOT LIKE')) {
                $value = '%' . $value . '%';
                $data[$column] = $value;
            }

            $query_to_execute = $this->show_query($sql, $data, $this->query_caveat);
        }

        $result = $this->prepare_and_execute($sql, $data);

        if ($result == true) {
            $items = $this->stmt->fetchAll(PDO::FETCH_OBJ);
            return $items;
        }
    }

    //fetch a single record
    public function get_where($id, $target_tbl = null) {

        $data['id'] = (int) $id;

        if (!isset($target_tbl)) {
            $target_tbl = $this->get_table_from_url();
        }

        $sql = "SELECT * FROM $target_tbl where id = :id";

        if ($this->debug == true) {
            $query_to_execute = $this->show_query($sql, $data, $this->query_caveat);
        }

        $result = $this->prepare_and_execute($sql, $data);

        if ($result == true) {
            $item = $this->stmt->fetch(PDO::FETCH_OBJ);
            return $item;
        }
    }

    //fetch a single record (alternative version)
    public function get_one_where($column, $value, $target_tbl = null) {
        $data[$column] = $value;

        if (!isset($target_tbl)) {
            $target_tbl = $this->get_table_from_url();
        }

        $sql = "SELECT * FROM $target_tbl where $column = :$column";

        if ($this->debug == true) {
            $query_to_execute = $this->show_query($sql, $data, $this->query_caveat);
        }

        $result = $this->prepare_and_execute($sql, $data);

        if ($result == true) {
            $item = $this->stmt->fetch(PDO::FETCH_OBJ);
            return $item;
        }
    }

    public function get_many_where($column, $value, $target_tbl = null) {

        if (!isset($target_tbl)) {
            $target_tbl = $this->get_table_from_url();
        }

        $data[$column] = $value;
        $sql = 'select * from ' . $target_tbl . ' where ' . $column . ' = :' . $column;

        $query = $this->query_bind($sql, $data, 'object');

        return $query;
    }

    public function count($target_tbl = null) {
        //return number of rows on a table

        if (!isset($target_tbl)) {
            $target_tbl = $this->get_table_from_url();
        }

        $sql = "SELECT COUNT(id) as total FROM $target_tbl";
        $data = [];

        if ($this->debug == true) {
            $query_to_execute = $this->show_query($sql, $data);
        }

        $result = $this->prepare_and_execute($sql, $data);

        if ($result == true) {
            $obj = $this->stmt->fetch(PDO::FETCH_OBJ);
            return $obj->total;
        }
    }

    public function count_where($column, $value, $operator = '=', $order_by = 'id', $target_tbl = null, $limit = null, $offset = null) {
        //return number of rows on table (with query customisation)

        $query = $this->get_where_custom($column, $value, $operator, $order_by, $target_tbl, $limit, $offset);
        $num_rows = count($query);
        return $num_rows;
    }

    public function count_rows($column, $value, $target_tbl = null) {
        //simplified version of count_where (accepts one condition)

        if (!isset($target_tbl)) {
            $target_tbl = $this->get_table_from_url();
        }

        $data[$column] = $value;
        $sql = 'SELECT COUNT(id) as total from ' . $target_tbl . ' where ' . $column . ' = :' . $column;

        if ($this->debug == true) {
            $query_to_execute = $this->show_query($sql, $data);
        }

        $result = $this->prepare_and_execute($sql, $data);

        if ($result == true) {
            $obj = $this->stmt->fetch(PDO::FETCH_OBJ);
            return $obj->total;
        }
    }

    public function get_max($target_tbl = null) {

        if (!isset($target_tbl)) {
            $target_tbl = $this->get_table_from_url();
        }

        $sql = "SELECT MAX(id) AS max_id FROM $target_tbl";
        $data = [];

        if ($this->debug == true) {
            $query_to_execute = $this->show_query($sql, $data);
        }

        $result = $this->prepare_and_execute($sql, $data);

        if ($result == true) {
            $assoc = $this->stmt->fetch(PDO::FETCH_ASSOC);
            $max_id = $assoc['max_id'];
            return $max_id;
        }
    }

    public function show_query($query, $data, $caveat = null) {
        $keys = array();
        $values = $data;
        $named_params = true;

        # build a regular expression for each parameter
        foreach ($data as $key => $value) {

            if (is_string($key)) {
                $keys[] = '/:' . $key . '/';
            } else {
                $keys[] = '/[?]/';
                $named_params = false;
            }

            if (is_string($value))
                $values[$key] = "'" . $value . "'";

            if (is_array($value))
                $values[$key] = "'" . implode("','", $value) . "'";

            if (is_null($value))
                $values[$key] = 'NULL';
        }

        if ($named_params == true) {
            $query = preg_replace($keys, $values, $query);
        } else {

            $query = $query . ' ';
            $bits = explode(' ? ', $query);

            $query = '';
            for ($i = 0; $i < count($bits); $i++) {
                $query .= $bits[$i];

                if (isset($values[$i])) {
                    $query .= ' ' . $values[$i] . ' ';
                }
            }
        }

        if (!isset($caveat)) {
            $caveat_info = '';
        } else {

            $caveat_info = '<br><hr><div style="font-size: 0.8em;"><b>PLEASE NOTE:</b> ' . $caveat;
            $caveat_info .= ' PDO currently has no means of displaying previous query executed.</div>';
        }

        echo '<div class="tg-rprt"><b>QUERY TO BE EXECUTED:</b><br><br>  -> ';
        echo $query . $caveat_info . '</div>';
?>

        <style>
            .tg-rprt {
                color: #383623;
                background-color: #efe79e;
                font-family: "Lucida Console", Monaco, monospace;
                padding: 1em;
                border: 1px #383623 solid;
                clear: both !important;
                margin: 1em 0;
            }
        </style>

<?php
    }

    public function insert($data, $target_tbl = null) {

        if (!isset($target_tbl)) {
            $target_tbl = $this->get_table_from_url();
        }

        $sql = 'INSERT INTO `' . $target_tbl . '` (';
        $sql .= '`' . implode("`, `", array_keys($data)) . '`)';
        $sql .= ' VALUES (';

        foreach ($data as $key => $value) {
            $sql .= ':' . $key . ', ';
        }

        $sql = rtrim($sql, ', ');
        $sql .= ')';

        if ($this->debug == true) {
            $query_to_execute = $this->show_query($sql, $data, $this->query_caveat);
        }

        $this->prepare_and_execute($sql, $data);
        $id = $this->dbh->lastInsertId();
        return $id;
    }

    public function update($update_id, $data, $target_tbl = null) {

        if (!isset($target_tbl)) {
            $target_tbl = $this->get_table_from_url();
        }

        $sql = "UPDATE `$target_tbl` SET ";

        foreach ($data as $key => $value) {
            $sql .= "`$key` = :$key, ";
        }

        $sql = rtrim($sql, ', ');
        $sql .= " WHERE `$target_tbl`.`id` = :id";

        $data['id'] = (int) $update_id;
        $data = $data;

        if ($this->debug == true) {
            $query_to_execute = $this->show_query($sql, $data, $this->query_caveat);
        }

        $this->prepare_and_execute($sql, $data);
    }

    //update a record by a field besides the table.id
<<<<<<< HEAD
    public function update_custom($update_value, $data, $column, $target_tbl = null){
=======
    public function update_custom($update_value, $data, $field, $target_tbl = null){
>>>>>>> 8c103ec2

        if (!isset($target_tbl)) {
            $target_tbl = $this->get_table_from_url();
        }

        $sql = "UPDATE `$target_tbl` SET ";

        foreach ($data as $key => $value) {
            $sql .= "`$key` = :$key, ";
        }

        $sql = rtrim($sql, ', ');
<<<<<<< HEAD
        $sql .= " WHERE `$target_tbl`.`$column` = :update_value";

        $data['update_value'] = $update_value;
=======
        $sql .= " WHERE `$target_tbl`.`$field` = :value";

        $data['value'] = $update_value;
>>>>>>> 8c103ec2
        $data = $data;

        if ($this->debug == true) {
            $query_to_execute = $this->show_query($sql, $data, $this->query_caveat);
        }

        $this->prepare_and_execute($sql, $data);
    }

    public function delete($id, $target_tbl = null) {

        if (!isset($target_tbl)) {
            $target_tbl = $this->get_table_from_url();
        }

        $sql = "DELETE from `$target_tbl` WHERE id = :id ";
        $data['id'] = (int) $id;

        if ($this->debug == true) {
            $query_to_execute = $this->show_query($sql, $data, $this->query_caveat);
        }

        $this->prepare_and_execute($sql, $data);
    }

    public function query($sql, $return_type = false) {

        //WARNING: very high risk of SQL injection - use with caution!
        $data = [];

        if ($this->debug == true) {
            $query_to_execute = $this->show_query($sql, $data);
        }

        $this->prepare_and_execute($sql, $data);

        if (($return_type == 'object') || ($return_type == 'array')) {

            if ($return_type == 'object') {
                $query = $this->stmt->fetchAll(PDO::FETCH_OBJ);
            } else {
                $query = $this->stmt->fetchAll(PDO::FETCH_ASSOC);
            }

            return $query;
        }
    }

    public function query_bind($sql, $data, $return_type = false) {

        if ($this->debug == true) {
            $query_to_execute = $this->show_query($sql, $data, $this->query_caveat);
        }

        $this->prepare_and_execute($sql, $data);

        if (($return_type == 'object') || ($return_type == 'array')) {

            if ($return_type == 'object') {
                $query = $this->stmt->fetchAll(PDO::FETCH_OBJ);
            } else {
                $query = $this->stmt->fetchAll(PDO::FETCH_ASSOC);
            }

            return $query;
        }
    }

    public function attempt_truncate($tablename) {
        $num_rows = $this->count($tablename);

        if ($num_rows == 0) {
            $sql = 'TRUNCATE '.$tablename;
            $this->query($sql);
        }
    }

    public function insert_batch($table, array $records) {

        //WARNING:  Never let your website visitors invoke this method!
        $fields = array_keys($records[0]);
        $placeHolders = substr(str_repeat(',?', count($fields)), 1);
        $values = [];
        foreach ($records as $record) {
            array_push($values, ...array_values($record));
        }

        $sql = 'INSERT INTO ' . $table . ' (';
        $sql .= implode(',', $fields);
        $sql .= ') VALUES (';
        $sql .= implode('),(', array_fill(0, count($records), $placeHolders));
        $sql .= ')';

        $stmt = $this->dbh->prepare($sql);
        $stmt->execute($values);

        $count = $stmt->rowCount();
        return $count;
    }

    public function exec($sql) {
        if (ENV == 'dev') {
            //this gets used on auto module table setups
            $stmt = $this->dbh->prepare($sql);
            $stmt->execute();
        } else {
            echo 'Feature disabled, since not on \'dev\' mode.';
        }
    }
}<|MERGE_RESOLUTION|>--- conflicted
+++ resolved
@@ -402,7 +402,9 @@
         return $id;
     }
 
-    public function update($update_id, $data, $target_tbl = null) {
+    // If $column null default column is id with the value of $update_id. 
+    // Table required if using $column argument.
+    public function update($update_id, $data, $target_tbl = null, $column = null) {
 
         if (!isset($target_tbl)) {
             $target_tbl = $this->get_table_from_url();
@@ -414,10 +416,16 @@
             $sql .= "`$key` = :$key, ";
         }
 
+        if (!$column) {
+            $column = 'id';
+            $data['id'] = (int) $update_id;
+        } else {
+            $data['id'] = $update_id;
+        }
+
         $sql = rtrim($sql, ', ');
-        $sql .= " WHERE `$target_tbl`.`id` = :id";
-
-        $data['id'] = (int) $update_id;
+        $sql .= " WHERE `$target_tbl`. `$column` = :id";
+
         $data = $data;
 
         if ($this->debug == true) {
@@ -428,11 +436,7 @@
     }
 
     //update a record by a field besides the table.id
-<<<<<<< HEAD
-    public function update_custom($update_value, $data, $column, $target_tbl = null){
-=======
     public function update_custom($update_value, $data, $field, $target_tbl = null){
->>>>>>> 8c103ec2
 
         if (!isset($target_tbl)) {
             $target_tbl = $this->get_table_from_url();
@@ -445,15 +449,35 @@
         }
 
         $sql = rtrim($sql, ', ');
-<<<<<<< HEAD
+        $sql .= " WHERE `$target_tbl`.`$field` = :value";
+
+        $data['value'] = $update_value;
+        $data = $data;
+
+        if ($this->debug == true) {
+            $query_to_execute = $this->show_query($sql, $data, $this->query_caveat);
+        }
+
+        $this->prepare_and_execute($sql, $data);
+    }
+
+    //update a record by a field besides the table.id
+    public function update_custom($update_value, $data, $column, $target_tbl = null){
+
+        if (!isset($target_tbl)) {
+            $target_tbl = $this->get_table_from_url();
+        }
+
+        $sql = "UPDATE `$target_tbl` SET ";
+
+        foreach ($data as $key => $value) {
+            $sql .= "`$key` = :$key, ";
+        }
+
+        $sql = rtrim($sql, ', ');
         $sql .= " WHERE `$target_tbl`.`$column` = :update_value";
 
         $data['update_value'] = $update_value;
-=======
-        $sql .= " WHERE `$target_tbl`.`$field` = :value";
-
-        $data['value'] = $update_value;
->>>>>>> 8c103ec2
         $data = $data;
 
         if ($this->debug == true) {
